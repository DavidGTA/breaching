{
 "cells": [
  {
   "cell_type": "markdown",
   "id": "3ebef44a",
   "metadata": {},
   "source": [
    "# Breaching privacy"
   ]
  },
  {
   "cell_type": "markdown",
   "id": "a756fc5f",
   "metadata": {},
   "source": [
    "This notebook does the same job as the cmd-line tool `breach.py`, but also directly visualizes the user data and reconstruction"
   ]
  },
  {
   "cell_type": "code",
   "execution_count": null,
   "id": "b850eabf",
   "metadata": {},
   "outputs": [],
   "source": [
    "import torch\n",
    "import hydra\n",
    "from omegaconf import OmegaConf\n",
    "%load_ext autoreload\n",
    "%autoreload 2\n",
    "\n",
<<<<<<< HEAD
    "import breaching"
   ]
  },
  {
   "cell_type": "code",
   "execution_count": null,
   "id": "f563173b",
   "metadata": {},
   "outputs": [],
   "source": [
    "import matplotlib.pyplot as plt\n",
    "from statistics import NormalDist\n",
    "import math"
=======
    "import breaching\n",
    "import logging\n",
    "logging.basicConfig(level=logging.INFO, handlers=[logging.StreamHandler(sys.stdout)], format='%(message)s')\n",
    "logger = logging.getLogger()"
>>>>>>> d9a04472
   ]
  },
  {
   "cell_type": "markdown",
   "id": "88d5e214",
   "metadata": {},
   "source": [
    "### Initialize cfg object and system setup:"
   ]
  },
  {
   "cell_type": "markdown",
   "id": "56bd663b",
   "metadata": {},
   "source": [
    "This will print out all configuration options. \n",
    "There are a lot of possible configurations, but there is usually no need to worry about most of these. Below, a few options are printed."
   ]
  },
  {
   "cell_type": "code",
<<<<<<< HEAD
   "execution_count": null,
   "id": "a7dc3a48",
   "metadata": {},
   "outputs": [],
=======
   "execution_count": 2,
   "id": "a7dc3a48",
   "metadata": {},
   "outputs": [
    {
     "name": "stdout",
     "output_type": "stream",
     "text": [
      "Investigating use case industry_fed_avg with server type malicious_model.\n",
      "Attack settings are:\n",
      "type: analytic\n",
      "attack_type: imprint-readout\n",
      "\n"
     ]
    },
    {
     "data": {
      "text/plain": [
       "{'device': device(type='cpu'), 'dtype': torch.float32}"
      ]
     },
     "execution_count": 2,
     "metadata": {},
     "output_type": "execute_result"
    }
   ],
>>>>>>> d9a04472
   "source": [
    "with hydra.initialize(config_path=\"config\"):\n",
    "    cfg = hydra.compose(config_name='cfg', overrides=['attack=imprint', 'case=8_industry_fed_avg'])\n",
    "    print(f'Investigating use case {cfg.case.name} with server type {cfg.case.server.name}.')\n",
    "    print('Attack settings are:')\n",
    "    print(OmegaConf.to_yaml(cfg.attack))\n",
    "          \n",
    "device = torch.device(f'cpu:0') if torch.cuda.is_available() else torch.device('cpu')\n",
    "torch.backends.cudnn.benchmark = cfg.case.impl.benchmark\n",
    "setup = dict(device=device, dtype=torch.float)\n",
    "setup"
   ]
  },
  {
   "cell_type": "markdown",
   "id": "203c5fb1",
   "metadata": {},
   "source": [
    "### Modify config options here"
   ]
  },
  {
   "cell_type": "markdown",
   "id": "6e0764ef",
   "metadata": {},
   "source": [
    "You can use `.attribute` access to modify any of these configurations:"
   ]
  },
  {
   "cell_type": "code",
<<<<<<< HEAD
   "execution_count": null,
   "id": "ecf2b90d",
=======
   "execution_count": 3,
   "id": "11db0051",
>>>>>>> d9a04472
   "metadata": {},
   "outputs": [],
   "source": [
    "users = 100\n",
    "\n",
    "cfg.case.user.num_users = users\n",
    "cfg.case.user.num_data_points = 100 * users\n",
    "cfg.case.user.num_local_updates = 10\n",
    "cfg.case.user.num_data_per_local_update_step = 10\n",
    "cfg.case.user.local_learning_rate = 1e-4\n",
    "\n",
    "cfg.case.examples_from_split = 'training' #'training'\n",
    "\n",
    "cfg.case.user.user_type= 'multiuser_aggregate' \n",
    "#cfg.case.user.user_type= 'local_update'"
   ]
  },
  {
   "cell_type": "code",
<<<<<<< HEAD
   "execution_count": null,
=======
   "execution_count": 4,
>>>>>>> d9a04472
   "id": "ac118ea0",
   "metadata": {},
   "outputs": [],
   "source": [
    "cfg.case.user.data_with_labels = 'same' # just bet one 1-in-4 :>\n",
    "\n",
    "\n",
    "cfg.case.model = 'none'\n",
    "\n",
    "cfg.case.server.model_modification.type = 'OneShotBlock' \n",
    "cfg.case.server.model_modification.num_bins = cfg.case.user.num_data_points\n",
    "cfg.case.server.model_modification.position = None # '4.0.conv'\n",
    "cfg.case.server.model_modification.connection = 'add'\n",
    "\n",
    "\n",
    "cfg.case.server.model_modification.linfunc = 'fourier'\n",
    "cfg.case.server.model_modification.mode = 32"
   ]
  },
  {
   "cell_type": "markdown",
   "id": "76f64389",
   "metadata": {},
   "source": [
    "### Instantiate all parties"
   ]
  },
  {
   "cell_type": "code",
<<<<<<< HEAD
   "execution_count": null,
=======
   "execution_count": 5,
>>>>>>> d9a04472
   "id": "2e4d4d6d",
   "metadata": {
    "scrolled": true
   },
   "outputs": [],
   "source": [
    "user, server = breaching.cases.construct_case(cfg.case, setup)\n",
    "attacker = breaching.attacks.prepare_attack(server.model, server.loss, cfg.attack, setup)"
   ]
  },
  {
   "cell_type": "code",
<<<<<<< HEAD
   "execution_count": null,
=======
   "execution_count": 6,
>>>>>>> d9a04472
   "id": "8c7273d4",
   "metadata": {
    "scrolled": false
   },
<<<<<<< HEAD
   "outputs": [],
=======
   "outputs": [
    {
     "name": "stdout",
     "output_type": "stream",
     "text": [
      "User (of type MultiUserAggregate with settings:\n",
      "            number of data points: 10000\n",
      "            number of user queries 1\n",
      "\n",
      "            Threat model:\n",
      "            User provides labels: True\n",
      "            User provides number of data points: True\n",
      "\n",
      "            Model:\n",
      "            model specification: Sequential\n",
      "            loss function: CrossEntropyLoss()\n",
      "\n",
      "            Data:\n",
      "            Dataset: ImageNet\n",
      "            data_idx: 743981\n",
      "        \n",
      "<breaching.cases.servers.MaliciousModelServer object at 0x7f9f95cb90a0>\n",
      "<breaching.attacks.analytic_attack.ImprintAttacker object at 0x7f9f95c7b280>\n"
     ]
    }
   ],
>>>>>>> d9a04472
   "source": [
    "print(user)\n",
    "print(server)\n",
    "print(attacker)"
   ]
  },
  {
   "cell_type": "code",
<<<<<<< HEAD
   "execution_count": null,
   "id": "472cf3c7",
   "metadata": {},
   "outputs": [],
=======
   "execution_count": 7,
   "id": "472cf3c7",
   "metadata": {},
   "outputs": [
    {
     "data": {
      "text/plain": [
       "[0.0, 0.0001414355002588186]"
      ]
     },
     "execution_count": 7,
     "metadata": {},
     "output_type": "execute_result"
    }
   ],
>>>>>>> d9a04472
   "source": [
    "user.model[1].bins"
   ]
  },
  {
   "cell_type": "markdown",
   "id": "548c0ad6",
   "metadata": {},
   "source": [
    "### Simulate an attacked FL protocol"
   ]
  },
  {
   "cell_type": "markdown",
   "id": "2058bcc2",
   "metadata": {},
   "source": [
    "True user data is returned only for analysis"
   ]
  },
  {
   "cell_type": "code",
   "execution_count": 8,
   "id": "3f2a2e33",
   "metadata": {},
   "outputs": [
    {
     "name": "stdout",
     "output_type": "stream",
     "text": [
      "Now loading data for user 0 ..."
     ]
    },
    {
     "ename": "RuntimeError",
     "evalue": "DataLoader worker (pid(s) 13306) exited unexpectedly",
     "output_type": "error",
     "traceback": [
      "\u001b[0;31m---------------------------------------------------------------------------\u001b[0m",
      "\u001b[0;31mRuntimeError\u001b[0m                              Traceback (most recent call last)",
      "\u001b[0;32m/cmlscratch/jonas0/miniconda3/envs/dl/lib/python3.8/site-packages/torch/utils/data/dataloader.py\u001b[0m in \u001b[0;36m_try_get_data\u001b[0;34m(self, timeout)\u001b[0m\n\u001b[1;32m    989\u001b[0m         \u001b[0;32mtry\u001b[0m\u001b[0;34m:\u001b[0m\u001b[0;34m\u001b[0m\u001b[0;34m\u001b[0m\u001b[0m\n\u001b[0;32m--> 990\u001b[0;31m             \u001b[0mdata\u001b[0m \u001b[0;34m=\u001b[0m \u001b[0mself\u001b[0m\u001b[0;34m.\u001b[0m\u001b[0m_data_queue\u001b[0m\u001b[0;34m.\u001b[0m\u001b[0mget\u001b[0m\u001b[0;34m(\u001b[0m\u001b[0mtimeout\u001b[0m\u001b[0;34m=\u001b[0m\u001b[0mtimeout\u001b[0m\u001b[0;34m)\u001b[0m\u001b[0;34m\u001b[0m\u001b[0;34m\u001b[0m\u001b[0m\n\u001b[0m\u001b[1;32m    991\u001b[0m             \u001b[0;32mreturn\u001b[0m \u001b[0;34m(\u001b[0m\u001b[0;32mTrue\u001b[0m\u001b[0;34m,\u001b[0m \u001b[0mdata\u001b[0m\u001b[0;34m)\u001b[0m\u001b[0;34m\u001b[0m\u001b[0;34m\u001b[0m\u001b[0m\n",
      "\u001b[0;32m/cmlscratch/jonas0/miniconda3/envs/dl/lib/python3.8/multiprocessing/queues.py\u001b[0m in \u001b[0;36mget\u001b[0;34m(self, block, timeout)\u001b[0m\n\u001b[1;32m    106\u001b[0m                     \u001b[0mtimeout\u001b[0m \u001b[0;34m=\u001b[0m \u001b[0mdeadline\u001b[0m \u001b[0;34m-\u001b[0m \u001b[0mtime\u001b[0m\u001b[0;34m.\u001b[0m\u001b[0mmonotonic\u001b[0m\u001b[0;34m(\u001b[0m\u001b[0;34m)\u001b[0m\u001b[0;34m\u001b[0m\u001b[0;34m\u001b[0m\u001b[0m\n\u001b[0;32m--> 107\u001b[0;31m                     \u001b[0;32mif\u001b[0m \u001b[0;32mnot\u001b[0m \u001b[0mself\u001b[0m\u001b[0;34m.\u001b[0m\u001b[0m_poll\u001b[0m\u001b[0;34m(\u001b[0m\u001b[0mtimeout\u001b[0m\u001b[0;34m)\u001b[0m\u001b[0;34m:\u001b[0m\u001b[0;34m\u001b[0m\u001b[0;34m\u001b[0m\u001b[0m\n\u001b[0m\u001b[1;32m    108\u001b[0m                         \u001b[0;32mraise\u001b[0m \u001b[0mEmpty\u001b[0m\u001b[0;34m\u001b[0m\u001b[0;34m\u001b[0m\u001b[0m\n",
      "\u001b[0;32m/cmlscratch/jonas0/miniconda3/envs/dl/lib/python3.8/multiprocessing/connection.py\u001b[0m in \u001b[0;36mpoll\u001b[0;34m(self, timeout)\u001b[0m\n\u001b[1;32m    256\u001b[0m         \u001b[0mself\u001b[0m\u001b[0;34m.\u001b[0m\u001b[0m_check_readable\u001b[0m\u001b[0;34m(\u001b[0m\u001b[0;34m)\u001b[0m\u001b[0;34m\u001b[0m\u001b[0;34m\u001b[0m\u001b[0m\n\u001b[0;32m--> 257\u001b[0;31m         \u001b[0;32mreturn\u001b[0m \u001b[0mself\u001b[0m\u001b[0;34m.\u001b[0m\u001b[0m_poll\u001b[0m\u001b[0;34m(\u001b[0m\u001b[0mtimeout\u001b[0m\u001b[0;34m)\u001b[0m\u001b[0;34m\u001b[0m\u001b[0;34m\u001b[0m\u001b[0m\n\u001b[0m\u001b[1;32m    258\u001b[0m \u001b[0;34m\u001b[0m\u001b[0m\n",
      "\u001b[0;32m/cmlscratch/jonas0/miniconda3/envs/dl/lib/python3.8/multiprocessing/connection.py\u001b[0m in \u001b[0;36m_poll\u001b[0;34m(self, timeout)\u001b[0m\n\u001b[1;32m    423\u001b[0m     \u001b[0;32mdef\u001b[0m \u001b[0m_poll\u001b[0m\u001b[0;34m(\u001b[0m\u001b[0mself\u001b[0m\u001b[0;34m,\u001b[0m \u001b[0mtimeout\u001b[0m\u001b[0;34m)\u001b[0m\u001b[0;34m:\u001b[0m\u001b[0;34m\u001b[0m\u001b[0;34m\u001b[0m\u001b[0m\n\u001b[0;32m--> 424\u001b[0;31m         \u001b[0mr\u001b[0m \u001b[0;34m=\u001b[0m \u001b[0mwait\u001b[0m\u001b[0;34m(\u001b[0m\u001b[0;34m[\u001b[0m\u001b[0mself\u001b[0m\u001b[0;34m]\u001b[0m\u001b[0;34m,\u001b[0m \u001b[0mtimeout\u001b[0m\u001b[0;34m)\u001b[0m\u001b[0;34m\u001b[0m\u001b[0;34m\u001b[0m\u001b[0m\n\u001b[0m\u001b[1;32m    425\u001b[0m         \u001b[0;32mreturn\u001b[0m \u001b[0mbool\u001b[0m\u001b[0;34m(\u001b[0m\u001b[0mr\u001b[0m\u001b[0;34m)\u001b[0m\u001b[0;34m\u001b[0m\u001b[0;34m\u001b[0m\u001b[0m\n",
      "\u001b[0;32m/cmlscratch/jonas0/miniconda3/envs/dl/lib/python3.8/multiprocessing/connection.py\u001b[0m in \u001b[0;36mwait\u001b[0;34m(object_list, timeout)\u001b[0m\n\u001b[1;32m    929\u001b[0m             \u001b[0;32mwhile\u001b[0m \u001b[0;32mTrue\u001b[0m\u001b[0;34m:\u001b[0m\u001b[0;34m\u001b[0m\u001b[0;34m\u001b[0m\u001b[0m\n\u001b[0;32m--> 930\u001b[0;31m                 \u001b[0mready\u001b[0m \u001b[0;34m=\u001b[0m \u001b[0mselector\u001b[0m\u001b[0;34m.\u001b[0m\u001b[0mselect\u001b[0m\u001b[0;34m(\u001b[0m\u001b[0mtimeout\u001b[0m\u001b[0;34m)\u001b[0m\u001b[0;34m\u001b[0m\u001b[0;34m\u001b[0m\u001b[0m\n\u001b[0m\u001b[1;32m    931\u001b[0m                 \u001b[0;32mif\u001b[0m \u001b[0mready\u001b[0m\u001b[0;34m:\u001b[0m\u001b[0;34m\u001b[0m\u001b[0;34m\u001b[0m\u001b[0m\n",
      "\u001b[0;32m/cmlscratch/jonas0/miniconda3/envs/dl/lib/python3.8/selectors.py\u001b[0m in \u001b[0;36mselect\u001b[0;34m(self, timeout)\u001b[0m\n\u001b[1;32m    414\u001b[0m         \u001b[0;32mtry\u001b[0m\u001b[0;34m:\u001b[0m\u001b[0;34m\u001b[0m\u001b[0;34m\u001b[0m\u001b[0m\n\u001b[0;32m--> 415\u001b[0;31m             \u001b[0mfd_event_list\u001b[0m \u001b[0;34m=\u001b[0m \u001b[0mself\u001b[0m\u001b[0;34m.\u001b[0m\u001b[0m_selector\u001b[0m\u001b[0;34m.\u001b[0m\u001b[0mpoll\u001b[0m\u001b[0;34m(\u001b[0m\u001b[0mtimeout\u001b[0m\u001b[0;34m)\u001b[0m\u001b[0;34m\u001b[0m\u001b[0;34m\u001b[0m\u001b[0m\n\u001b[0m\u001b[1;32m    416\u001b[0m         \u001b[0;32mexcept\u001b[0m \u001b[0mInterruptedError\u001b[0m\u001b[0;34m:\u001b[0m\u001b[0;34m\u001b[0m\u001b[0;34m\u001b[0m\u001b[0m\n",
      "\u001b[0;32m/cmlscratch/jonas0/miniconda3/envs/dl/lib/python3.8/site-packages/torch/utils/data/_utils/signal_handling.py\u001b[0m in \u001b[0;36mhandler\u001b[0;34m(signum, frame)\u001b[0m\n\u001b[1;32m     65\u001b[0m         \u001b[0;31m# Python can still get and update the process status successfully.\u001b[0m\u001b[0;34m\u001b[0m\u001b[0;34m\u001b[0m\u001b[0;34m\u001b[0m\u001b[0m\n\u001b[0;32m---> 66\u001b[0;31m         \u001b[0m_error_if_any_worker_fails\u001b[0m\u001b[0;34m(\u001b[0m\u001b[0;34m)\u001b[0m\u001b[0;34m\u001b[0m\u001b[0;34m\u001b[0m\u001b[0m\n\u001b[0m\u001b[1;32m     67\u001b[0m         \u001b[0;32mif\u001b[0m \u001b[0mprevious_handler\u001b[0m \u001b[0;32mis\u001b[0m \u001b[0;32mnot\u001b[0m \u001b[0;32mNone\u001b[0m\u001b[0;34m:\u001b[0m\u001b[0;34m\u001b[0m\u001b[0;34m\u001b[0m\u001b[0m\n",
      "\u001b[0;31mRuntimeError\u001b[0m: DataLoader worker (pid 13306) is killed by signal: Killed. ",
      "\nThe above exception was the direct cause of the following exception:\n",
      "\u001b[0;31mRuntimeError\u001b[0m                              Traceback (most recent call last)",
      "\u001b[0;32m/tmp/ipykernel_13255/1873301854.py\u001b[0m in \u001b[0;36m<module>\u001b[0;34m\u001b[0m\n\u001b[1;32m      1\u001b[0m \u001b[0mserver_payload\u001b[0m \u001b[0;34m=\u001b[0m \u001b[0mserver\u001b[0m\u001b[0;34m.\u001b[0m\u001b[0mdistribute_payload\u001b[0m\u001b[0;34m(\u001b[0m\u001b[0;34m)\u001b[0m\u001b[0;34m\u001b[0m\u001b[0;34m\u001b[0m\u001b[0m\n\u001b[0;32m----> 2\u001b[0;31m \u001b[0mshared_data\u001b[0m\u001b[0;34m,\u001b[0m \u001b[0mtrue_user_data\u001b[0m \u001b[0;34m=\u001b[0m \u001b[0muser\u001b[0m\u001b[0;34m.\u001b[0m\u001b[0mcompute_local_updates\u001b[0m\u001b[0;34m(\u001b[0m\u001b[0mserver_payload\u001b[0m\u001b[0;34m)\u001b[0m\u001b[0;34m\u001b[0m\u001b[0;34m\u001b[0m\u001b[0m\n\u001b[0m",
      "\u001b[0;32m~/breaching/breaching/cases/users.py\u001b[0m in \u001b[0;36mcompute_local_updates\u001b[0;34m(self, server_payload)\u001b[0m\n\u001b[1;32m    328\u001b[0m                 \u001b[0;31m# Compute single user update\u001b[0m\u001b[0;34m\u001b[0m\u001b[0;34m\u001b[0m\u001b[0;34m\u001b[0m\u001b[0m\n\u001b[1;32m    329\u001b[0m                 \u001b[0mprint\u001b[0m\u001b[0;34m(\u001b[0m\u001b[0;34mf'Now loading data for user {user_idx} ...'\u001b[0m\u001b[0;34m,\u001b[0m \u001b[0mend\u001b[0m\u001b[0;34m=\u001b[0m\u001b[0;34m''\u001b[0m\u001b[0;34m)\u001b[0m\u001b[0;34m\u001b[0m\u001b[0;34m\u001b[0m\u001b[0m\n\u001b[0;32m--> 330\u001b[0;31m                 \u001b[0muser_data\u001b[0m\u001b[0;34m,\u001b[0m \u001b[0muser_labels\u001b[0m \u001b[0;34m=\u001b[0m \u001b[0mself\u001b[0m\u001b[0;34m.\u001b[0m\u001b[0m_generate_example_data\u001b[0m\u001b[0;34m(\u001b[0m\u001b[0muser_idx\u001b[0m\u001b[0;34m)\u001b[0m\u001b[0;34m\u001b[0m\u001b[0;34m\u001b[0m\u001b[0m\n\u001b[0m\u001b[1;32m    331\u001b[0m                 \u001b[0mprint\u001b[0m\u001b[0;34m(\u001b[0m\u001b[0;34mf'Loaded data. Computing updates...'\u001b[0m\u001b[0;34m)\u001b[0m\u001b[0;34m\u001b[0m\u001b[0;34m\u001b[0m\u001b[0m\n\u001b[1;32m    332\u001b[0m                 \u001b[0;32mwith\u001b[0m \u001b[0mtorch\u001b[0m\u001b[0;34m.\u001b[0m\u001b[0mno_grad\u001b[0m\u001b[0;34m(\u001b[0m\u001b[0;34m)\u001b[0m\u001b[0;34m:\u001b[0m\u001b[0;34m\u001b[0m\u001b[0;34m\u001b[0m\u001b[0m\n",
      "\u001b[0;32m~/breaching/breaching/cases/users.py\u001b[0m in \u001b[0;36m_generate_example_data\u001b[0;34m(self, user_idx)\u001b[0m\n\u001b[1;32m    299\u001b[0m         \u001b[0muser_labels\u001b[0m \u001b[0;34m=\u001b[0m \u001b[0;34m[\u001b[0m\u001b[0;34m]\u001b[0m\u001b[0;34m\u001b[0m\u001b[0;34m\u001b[0m\u001b[0m\n\u001b[1;32m    300\u001b[0m         \u001b[0;32mwhile\u001b[0m \u001b[0mlen\u001b[0m\u001b[0;34m(\u001b[0m\u001b[0muser_data\u001b[0m\u001b[0;34m)\u001b[0m \u001b[0;34m<\u001b[0m \u001b[0mdata_per_user\u001b[0m\u001b[0;34m:\u001b[0m\u001b[0;34m\u001b[0m\u001b[0;34m\u001b[0m\u001b[0m\n\u001b[0;32m--> 301\u001b[0;31m             \u001b[0mdata\u001b[0m\u001b[0;34m,\u001b[0m \u001b[0mlabels\u001b[0m \u001b[0;34m=\u001b[0m \u001b[0mnext\u001b[0m\u001b[0;34m(\u001b[0m\u001b[0mself\u001b[0m\u001b[0;34m.\u001b[0m\u001b[0miterator\u001b[0m\u001b[0;34m)\u001b[0m\u001b[0;34m\u001b[0m\u001b[0;34m\u001b[0m\u001b[0m\n\u001b[0m\u001b[1;32m    302\u001b[0m             \u001b[0mself\u001b[0m\u001b[0;34m.\u001b[0m\u001b[0mit_pointer\u001b[0m \u001b[0;34m+=\u001b[0m \u001b[0mdata\u001b[0m\u001b[0;34m.\u001b[0m\u001b[0mshape\u001b[0m\u001b[0;34m[\u001b[0m\u001b[0;36m0\u001b[0m\u001b[0;34m]\u001b[0m\u001b[0;34m\u001b[0m\u001b[0;34m\u001b[0m\u001b[0m\n\u001b[1;32m    303\u001b[0m             \u001b[0mnum_missing\u001b[0m \u001b[0;34m=\u001b[0m \u001b[0mdata_per_user\u001b[0m \u001b[0;34m-\u001b[0m \u001b[0mlen\u001b[0m\u001b[0;34m(\u001b[0m\u001b[0muser_data\u001b[0m\u001b[0;34m)\u001b[0m\u001b[0;34m\u001b[0m\u001b[0;34m\u001b[0m\u001b[0m\n",
      "\u001b[0;32m/cmlscratch/jonas0/miniconda3/envs/dl/lib/python3.8/site-packages/torch/utils/data/dataloader.py\u001b[0m in \u001b[0;36m__next__\u001b[0;34m(self)\u001b[0m\n\u001b[1;32m    519\u001b[0m             \u001b[0;32mif\u001b[0m \u001b[0mself\u001b[0m\u001b[0;34m.\u001b[0m\u001b[0m_sampler_iter\u001b[0m \u001b[0;32mis\u001b[0m \u001b[0;32mNone\u001b[0m\u001b[0;34m:\u001b[0m\u001b[0;34m\u001b[0m\u001b[0;34m\u001b[0m\u001b[0m\n\u001b[1;32m    520\u001b[0m                 \u001b[0mself\u001b[0m\u001b[0;34m.\u001b[0m\u001b[0m_reset\u001b[0m\u001b[0;34m(\u001b[0m\u001b[0;34m)\u001b[0m\u001b[0;34m\u001b[0m\u001b[0;34m\u001b[0m\u001b[0m\n\u001b[0;32m--> 521\u001b[0;31m             \u001b[0mdata\u001b[0m \u001b[0;34m=\u001b[0m \u001b[0mself\u001b[0m\u001b[0;34m.\u001b[0m\u001b[0m_next_data\u001b[0m\u001b[0;34m(\u001b[0m\u001b[0;34m)\u001b[0m\u001b[0;34m\u001b[0m\u001b[0;34m\u001b[0m\u001b[0m\n\u001b[0m\u001b[1;32m    522\u001b[0m             \u001b[0mself\u001b[0m\u001b[0;34m.\u001b[0m\u001b[0m_num_yielded\u001b[0m \u001b[0;34m+=\u001b[0m \u001b[0;36m1\u001b[0m\u001b[0;34m\u001b[0m\u001b[0;34m\u001b[0m\u001b[0m\n\u001b[1;32m    523\u001b[0m             \u001b[0;32mif\u001b[0m \u001b[0mself\u001b[0m\u001b[0;34m.\u001b[0m\u001b[0m_dataset_kind\u001b[0m \u001b[0;34m==\u001b[0m \u001b[0m_DatasetKind\u001b[0m\u001b[0;34m.\u001b[0m\u001b[0mIterable\u001b[0m \u001b[0;32mand\u001b[0m\u001b[0;31m \u001b[0m\u001b[0;31m\\\u001b[0m\u001b[0;34m\u001b[0m\u001b[0;34m\u001b[0m\u001b[0m\n",
      "\u001b[0;32m/cmlscratch/jonas0/miniconda3/envs/dl/lib/python3.8/site-packages/torch/utils/data/dataloader.py\u001b[0m in \u001b[0;36m_next_data\u001b[0;34m(self)\u001b[0m\n\u001b[1;32m   1184\u001b[0m \u001b[0;34m\u001b[0m\u001b[0m\n\u001b[1;32m   1185\u001b[0m             \u001b[0;32massert\u001b[0m \u001b[0;32mnot\u001b[0m \u001b[0mself\u001b[0m\u001b[0;34m.\u001b[0m\u001b[0m_shutdown\u001b[0m \u001b[0;32mand\u001b[0m \u001b[0mself\u001b[0m\u001b[0;34m.\u001b[0m\u001b[0m_tasks_outstanding\u001b[0m \u001b[0;34m>\u001b[0m \u001b[0;36m0\u001b[0m\u001b[0;34m\u001b[0m\u001b[0;34m\u001b[0m\u001b[0m\n\u001b[0;32m-> 1186\u001b[0;31m             \u001b[0midx\u001b[0m\u001b[0;34m,\u001b[0m \u001b[0mdata\u001b[0m \u001b[0;34m=\u001b[0m \u001b[0mself\u001b[0m\u001b[0;34m.\u001b[0m\u001b[0m_get_data\u001b[0m\u001b[0;34m(\u001b[0m\u001b[0;34m)\u001b[0m\u001b[0;34m\u001b[0m\u001b[0;34m\u001b[0m\u001b[0m\n\u001b[0m\u001b[1;32m   1187\u001b[0m             \u001b[0mself\u001b[0m\u001b[0;34m.\u001b[0m\u001b[0m_tasks_outstanding\u001b[0m \u001b[0;34m-=\u001b[0m \u001b[0;36m1\u001b[0m\u001b[0;34m\u001b[0m\u001b[0;34m\u001b[0m\u001b[0m\n\u001b[1;32m   1188\u001b[0m             \u001b[0;32mif\u001b[0m \u001b[0mself\u001b[0m\u001b[0;34m.\u001b[0m\u001b[0m_dataset_kind\u001b[0m \u001b[0;34m==\u001b[0m \u001b[0m_DatasetKind\u001b[0m\u001b[0;34m.\u001b[0m\u001b[0mIterable\u001b[0m\u001b[0;34m:\u001b[0m\u001b[0;34m\u001b[0m\u001b[0;34m\u001b[0m\u001b[0m\n",
      "\u001b[0;32m/cmlscratch/jonas0/miniconda3/envs/dl/lib/python3.8/site-packages/torch/utils/data/dataloader.py\u001b[0m in \u001b[0;36m_get_data\u001b[0;34m(self)\u001b[0m\n\u001b[1;32m   1150\u001b[0m         \u001b[0;32melse\u001b[0m\u001b[0;34m:\u001b[0m\u001b[0;34m\u001b[0m\u001b[0;34m\u001b[0m\u001b[0m\n\u001b[1;32m   1151\u001b[0m             \u001b[0;32mwhile\u001b[0m \u001b[0;32mTrue\u001b[0m\u001b[0;34m:\u001b[0m\u001b[0;34m\u001b[0m\u001b[0;34m\u001b[0m\u001b[0m\n\u001b[0;32m-> 1152\u001b[0;31m                 \u001b[0msuccess\u001b[0m\u001b[0;34m,\u001b[0m \u001b[0mdata\u001b[0m \u001b[0;34m=\u001b[0m \u001b[0mself\u001b[0m\u001b[0;34m.\u001b[0m\u001b[0m_try_get_data\u001b[0m\u001b[0;34m(\u001b[0m\u001b[0;34m)\u001b[0m\u001b[0;34m\u001b[0m\u001b[0;34m\u001b[0m\u001b[0m\n\u001b[0m\u001b[1;32m   1153\u001b[0m                 \u001b[0;32mif\u001b[0m \u001b[0msuccess\u001b[0m\u001b[0;34m:\u001b[0m\u001b[0;34m\u001b[0m\u001b[0;34m\u001b[0m\u001b[0m\n\u001b[1;32m   1154\u001b[0m                     \u001b[0;32mreturn\u001b[0m \u001b[0mdata\u001b[0m\u001b[0;34m\u001b[0m\u001b[0;34m\u001b[0m\u001b[0m\n",
      "\u001b[0;32m/cmlscratch/jonas0/miniconda3/envs/dl/lib/python3.8/site-packages/torch/utils/data/dataloader.py\u001b[0m in \u001b[0;36m_try_get_data\u001b[0;34m(self, timeout)\u001b[0m\n\u001b[1;32m   1001\u001b[0m             \u001b[0;32mif\u001b[0m \u001b[0mlen\u001b[0m\u001b[0;34m(\u001b[0m\u001b[0mfailed_workers\u001b[0m\u001b[0;34m)\u001b[0m \u001b[0;34m>\u001b[0m \u001b[0;36m0\u001b[0m\u001b[0;34m:\u001b[0m\u001b[0;34m\u001b[0m\u001b[0;34m\u001b[0m\u001b[0m\n\u001b[1;32m   1002\u001b[0m                 \u001b[0mpids_str\u001b[0m \u001b[0;34m=\u001b[0m \u001b[0;34m', '\u001b[0m\u001b[0;34m.\u001b[0m\u001b[0mjoin\u001b[0m\u001b[0;34m(\u001b[0m\u001b[0mstr\u001b[0m\u001b[0;34m(\u001b[0m\u001b[0mw\u001b[0m\u001b[0;34m.\u001b[0m\u001b[0mpid\u001b[0m\u001b[0;34m)\u001b[0m \u001b[0;32mfor\u001b[0m \u001b[0mw\u001b[0m \u001b[0;32min\u001b[0m \u001b[0mfailed_workers\u001b[0m\u001b[0;34m)\u001b[0m\u001b[0;34m\u001b[0m\u001b[0;34m\u001b[0m\u001b[0m\n\u001b[0;32m-> 1003\u001b[0;31m                 \u001b[0;32mraise\u001b[0m \u001b[0mRuntimeError\u001b[0m\u001b[0;34m(\u001b[0m\u001b[0;34m'DataLoader worker (pid(s) {}) exited unexpectedly'\u001b[0m\u001b[0;34m.\u001b[0m\u001b[0mformat\u001b[0m\u001b[0;34m(\u001b[0m\u001b[0mpids_str\u001b[0m\u001b[0;34m)\u001b[0m\u001b[0;34m)\u001b[0m \u001b[0;32mfrom\u001b[0m \u001b[0me\u001b[0m\u001b[0;34m\u001b[0m\u001b[0;34m\u001b[0m\u001b[0m\n\u001b[0m\u001b[1;32m   1004\u001b[0m             \u001b[0;32mif\u001b[0m \u001b[0misinstance\u001b[0m\u001b[0;34m(\u001b[0m\u001b[0me\u001b[0m\u001b[0;34m,\u001b[0m \u001b[0mqueue\u001b[0m\u001b[0;34m.\u001b[0m\u001b[0mEmpty\u001b[0m\u001b[0;34m)\u001b[0m\u001b[0;34m:\u001b[0m\u001b[0;34m\u001b[0m\u001b[0;34m\u001b[0m\u001b[0m\n\u001b[1;32m   1005\u001b[0m                 \u001b[0;32mreturn\u001b[0m \u001b[0;34m(\u001b[0m\u001b[0;32mFalse\u001b[0m\u001b[0;34m,\u001b[0m \u001b[0;32mNone\u001b[0m\u001b[0;34m)\u001b[0m\u001b[0;34m\u001b[0m\u001b[0;34m\u001b[0m\u001b[0m\n",
      "\u001b[0;31mRuntimeError\u001b[0m: DataLoader worker (pid(s) 13306) exited unexpectedly"
     ]
    }
   ],
   "source": [
    "server_payload = server.distribute_payload()\n",
    "shared_data, true_user_data = user.compute_local_updates(server_payload)"
   ]
  },
  {
   "cell_type": "code",
   "execution_count": null,
   "id": "ba3d7631",
   "metadata": {},
   "outputs": [],
   "source": [
    "shared_data['gradients']"
   ]
  },
  {
   "cell_type": "markdown",
   "id": "f2867bcc",
   "metadata": {},
   "source": [
    "# Reconstruct user data"
   ]
  },
  {
   "cell_type": "code",
   "execution_count": null,
   "id": "04521004",
   "metadata": {},
   "outputs": [],
   "source": [
    "reconstructed_user_data, stats = attacker.reconstruct(server_payload, shared_data, \n",
    "                                                      server.secrets, dryrun=cfg.dryrun)"
   ]
  },
  {
   "cell_type": "code",
   "execution_count": null,
   "id": "d4c24d9b",
   "metadata": {},
   "outputs": [],
   "source": [
    "reconstructed_user_data['data'].shape"
   ]
  },
  {
   "cell_type": "code",
   "execution_count": null,
   "id": "0de62300",
   "metadata": {},
   "outputs": [],
   "source": [
    "found_data = dict(data = reconstructed_user_data['data'][1:2], labels=None)\n",
    "user.plot(found_data, scale=False)"
   ]
  },
  {
   "cell_type": "markdown",
   "id": "b5920f5a",
   "metadata": {},
   "source": [
    "### Identify id of user data with this value:"
   ]
  },
  {
   "cell_type": "code",
   "execution_count": null,
   "id": "cb3aea61",
   "metadata": {},
   "outputs": [],
   "source": [
    "matches = dict()\n",
    "for idx, (data, label) in enumerate(user.dataloader.dataset):\n",
    "    matches[idx] = torch.dist(found_data['data'], data.to(**setup))\n",
    "    if matches[idx] < 1:\n",
    "        break\n",
    "    if idx % 1000 == 0:\n",
    "        print(f'Currently at index {idx}')\n",
    "idx = min(matches, key=matches.get)\n",
    "print(idx)\n",
    "true_data = user.dataloader.dataset[idx]\n",
    "matching_user_data = dict(data = true_data[0][None,...], labels=true_data[1])\n",
    "user.plot(matching_user_data, scale=False)"
   ]
  },
  {
   "cell_type": "code",
   "execution_count": null,
   "id": "342d33a0",
   "metadata": {},
   "outputs": [],
   "source": [
    "#How good is the reconstruction?\n",
    "metrics = breaching.analysis.report(found_data, matching_user_data, \n",
    "                                    server_payload, server.model, user.dataloader, setup=setup,\n",
    "                                    order_batch=False, compute_full_iip=False, skip_rpsnr=True)"
   ]
  }
 ],
 "metadata": {
  "kernelspec": {
   "display_name": "Python 3 (ipykernel)",
   "language": "python",
   "name": "python3"
  },
  "language_info": {
   "codemirror_mode": {
    "name": "ipython",
    "version": 3
   },
   "file_extension": ".py",
   "mimetype": "text/x-python",
   "name": "python",
   "nbconvert_exporter": "python",
   "pygments_lexer": "ipython3",
<<<<<<< HEAD
   "version": "3.9.7"
=======
   "version": "3.9.2"
>>>>>>> d9a04472
  }
 },
 "nbformat": 4,
 "nbformat_minor": 5
}<|MERGE_RESOLUTION|>--- conflicted
+++ resolved
@@ -29,26 +29,10 @@
     "%load_ext autoreload\n",
     "%autoreload 2\n",
     "\n",
-<<<<<<< HEAD
-    "import breaching"
-   ]
-  },
-  {
-   "cell_type": "code",
-   "execution_count": null,
-   "id": "f563173b",
-   "metadata": {},
-   "outputs": [],
-   "source": [
-    "import matplotlib.pyplot as plt\n",
-    "from statistics import NormalDist\n",
-    "import math"
-=======
     "import breaching\n",
     "import logging\n",
     "logging.basicConfig(level=logging.INFO, handlers=[logging.StreamHandler(sys.stdout)], format='%(message)s')\n",
     "logger = logging.getLogger()"
->>>>>>> d9a04472
    ]
   },
   {
@@ -70,12 +54,6 @@
   },
   {
    "cell_type": "code",
-<<<<<<< HEAD
-   "execution_count": null,
-   "id": "a7dc3a48",
-   "metadata": {},
-   "outputs": [],
-=======
    "execution_count": 2,
    "id": "a7dc3a48",
    "metadata": {},
@@ -102,45 +80,8 @@
      "output_type": "execute_result"
     }
    ],
->>>>>>> d9a04472
-   "source": [
-    "with hydra.initialize(config_path=\"config\"):\n",
-    "    cfg = hydra.compose(config_name='cfg', overrides=['attack=imprint', 'case=8_industry_fed_avg'])\n",
-    "    print(f'Investigating use case {cfg.case.name} with server type {cfg.case.server.name}.')\n",
-    "    print('Attack settings are:')\n",
-    "    print(OmegaConf.to_yaml(cfg.attack))\n",
-    "          \n",
-    "device = torch.device(f'cpu:0') if torch.cuda.is_available() else torch.device('cpu')\n",
-    "torch.backends.cudnn.benchmark = cfg.case.impl.benchmark\n",
-    "setup = dict(device=device, dtype=torch.float)\n",
-    "setup"
-   ]
-  },
-  {
-   "cell_type": "markdown",
-   "id": "203c5fb1",
-   "metadata": {},
-   "source": [
-    "### Modify config options here"
-   ]
-  },
-  {
-   "cell_type": "markdown",
-   "id": "6e0764ef",
-   "metadata": {},
-   "source": [
-    "You can use `.attribute` access to modify any of these configurations:"
-   ]
-  },
-  {
-   "cell_type": "code",
-<<<<<<< HEAD
-   "execution_count": null,
-   "id": "ecf2b90d",
-=======
    "execution_count": 3,
    "id": "11db0051",
->>>>>>> d9a04472
    "metadata": {},
    "outputs": [],
    "source": [
@@ -160,11 +101,7 @@
   },
   {
    "cell_type": "code",
-<<<<<<< HEAD
-   "execution_count": null,
-=======
    "execution_count": 4,
->>>>>>> d9a04472
    "id": "ac118ea0",
    "metadata": {},
    "outputs": [],
@@ -194,11 +131,7 @@
   },
   {
    "cell_type": "code",
-<<<<<<< HEAD
-   "execution_count": null,
-=======
    "execution_count": 5,
->>>>>>> d9a04472
    "id": "2e4d4d6d",
    "metadata": {
     "scrolled": true
@@ -211,45 +144,16 @@
   },
   {
    "cell_type": "code",
-<<<<<<< HEAD
-   "execution_count": null,
-=======
+   "execution_count": null,
    "execution_count": 6,
->>>>>>> d9a04472
    "id": "8c7273d4",
    "metadata": {
     "scrolled": false
    },
-<<<<<<< HEAD
-   "outputs": [],
-=======
-   "outputs": [
-    {
-     "name": "stdout",
-     "output_type": "stream",
-     "text": [
-      "User (of type MultiUserAggregate with settings:\n",
-      "            number of data points: 10000\n",
-      "            number of user queries 1\n",
-      "\n",
-      "            Threat model:\n",
-      "            User provides labels: True\n",
-      "            User provides number of data points: True\n",
-      "\n",
-      "            Model:\n",
-      "            model specification: Sequential\n",
-      "            loss function: CrossEntropyLoss()\n",
-      "\n",
-      "            Data:\n",
-      "            Dataset: ImageNet\n",
-      "            data_idx: 743981\n",
-      "        \n",
-      "<breaching.cases.servers.MaliciousModelServer object at 0x7f9f95cb90a0>\n",
-      "<breaching.attacks.analytic_attack.ImprintAttacker object at 0x7f9f95c7b280>\n"
+   "outputs": [],
      ]
     }
    ],
->>>>>>> d9a04472
    "source": [
     "print(user)\n",
     "print(server)\n",
@@ -258,12 +162,6 @@
   },
   {
    "cell_type": "code",
-<<<<<<< HEAD
-   "execution_count": null,
-   "id": "472cf3c7",
-   "metadata": {},
-   "outputs": [],
-=======
    "execution_count": 7,
    "id": "472cf3c7",
    "metadata": {},
@@ -279,7 +177,6 @@
      "output_type": "execute_result"
     }
    ],
->>>>>>> d9a04472
    "source": [
     "user.model[1].bins"
    ]
@@ -455,11 +352,7 @@
    "name": "python",
    "nbconvert_exporter": "python",
    "pygments_lexer": "ipython3",
-<<<<<<< HEAD
-   "version": "3.9.7"
-=======
    "version": "3.9.2"
->>>>>>> d9a04472
   }
  },
  "nbformat": 4,
