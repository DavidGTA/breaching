--- conflicted
+++ resolved
@@ -83,12 +83,6 @@
                 for buffer, server_state in zip(self.model.buffers(), buffers):
                     buffer.copy_(server_state.to(**self.setup))
 
-<<<<<<< HEAD
-            # Compute the forward pass
-            outputs = self.model(data)
-            loss = self.loss(outputs, labels)
-            shared_grads += [torch.autograd.grad(loss, self.model.parameters())]
-=======
             def _compute_batch_gradient(data, labels):
                 outputs = self.model(data)
                 loss = self.loss(outputs, labels)
@@ -106,7 +100,6 @@
                 grads = _compute_batch_gradient(data, labels)
             self._apply_differential_noise(grads)
             shared_grads += [grads]
->>>>>>> fbe82ef0
             shared_buffers += [[b.clone().detach() for b in self.model.buffers()]]
 
         shared_data = dict(gradients=shared_grads, buffers=shared_buffers,
@@ -138,13 +131,9 @@
             datum, label = self.dataloader.dataset[pointer]
             data += [datum]
             labels += [torch.as_tensor(label)]
-<<<<<<< HEAD
-            pointer += 51 #len(self.dataloader.dataset.classes)
-=======
             # pointer += len(self.dataloader.dataset.classes) // 7   # something not very dividable ...
             # pointer += 1
-            pointer += 50  # these are unique labels
->>>>>>> fbe82ef0
+            pointer += 51  # these are unique labels
             pointer = pointer % len(self.dataloader.dataset)
         data = torch.stack(data).to(**self.setup)
         labels = torch.stack(labels).to(device=self.setup['device'])
